[project]
name = "bloomfilter"
<<<<<<< HEAD
version = "1.0.7"
=======
version = "1.0.8"
>>>>>>> da7cb1cc
authors = ["Frank Denis <github@pureftpd.org>"]
description = "Bloom filter implementation"
license = "ISC"
homepage = "https://github.com/jedisct1/rust-bloom-filter"
repository = "https://github.com/jedisct1/rust-bloom-filter"
edition = "2018"

[dependencies]
bit-vec = "0.6.3"
getrandom = { version = "0.2.3", optional = true }
siphasher = "0.3.7"

[features]
default = ["random"]
random = ["getrandom"]
serde = ["siphasher/serde_std", "bit-vec/serde"]<|MERGE_RESOLUTION|>--- conflicted
+++ resolved
@@ -1,10 +1,6 @@
 [project]
 name = "bloomfilter"
-<<<<<<< HEAD
-version = "1.0.7"
-=======
-version = "1.0.8"
->>>>>>> da7cb1cc
+version = "1.0.9"
 authors = ["Frank Denis <github@pureftpd.org>"]
 description = "Bloom filter implementation"
 license = "ISC"
